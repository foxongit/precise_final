--- conflicted
+++ resolved
@@ -59,17 +59,10 @@
 You are a helpful assistant that provides direct answers from the given context.
  
 USER QUERY: {enriched_query}
-<<<<<<< HEAD
-
-CONTEXT (unmasked financial data):
-{unmasked_result}
-
-=======
  
 CONTEXT (unmasked financial data):
 {unmasked_result}
  
->>>>>>> dc0c4832
 INSTRUCTIONS:
 1. Answer the query using ONLY the information from the context
 2. Use the actual numerical values from the unmasked data in your response
@@ -79,11 +72,7 @@
 6. Keep your response clear, natural, and focused on the query
 7. If you can't find relevant information in the context, say so
 8. Use natural language with actual numbers, not variable placeholders
-<<<<<<< HEAD
 
-=======
- 
->>>>>>> dc0c4832
 Remember: Your response should contain real numerical values, not masked variable names like MONEY_1, PERCENT_1, etc.
 """
         # Convert to LangChain message format for better handling
